import './styles/TrainList.css';

import { useState, useEffect } from 'react';
import { useNavigate, useLocation } from 'react-router-dom';
import { SearchObject } from './Search';
import { filterTrains } from './functionality/app';

<<<<<<< HEAD
import { useState, useEffect } from 'react';
import { Link, useLocation } from 'react-router-dom';
import { filterTrainPage } from './functionality/app';
=======
>>>>>>> 89be9b64
import TrainInfo from './TrainInfo';

/**
 * Component displaying train specific page.
 * @component
 * @module TrainPage
 * @param {object[]} allTrains - The list of all Amtrak trains running
 * @returns {JSX.Element}
 */
function TrainPage({allTrains}){
    const location = useLocation();
    const [isLoading,setIsLoading] = useState(true);

    const [number,setNumber] = useState("");
    const [date,setDate] = useState("");

    const [selectedTrains,setSelectedTrains] = useState([]);

    function findTrain(){
        let search = new SearchObject();
        search.number = number;
        search.date = date;
        let trains = filterTrains(allTrains,search);
        setSelectedTrains(trains);
    }

    // wait for allTrains to load
    if(isLoading){
        if(allTrains.length > 0){
            findTrain();
            setIsLoading(false);
        }
    }

    // updates on window location change
    useEffect(() =>{
        let url = window.location.href;
        let split = url.split("/");
        let params = split[split.length -1];

        if (params.includes("?date=")){
            let [n,d] = params.split("?date=");
            setNumber(n);
            setDate(decodeURIComponent(d));
        } else {
            setNumber(params);
            setDate("");
        }
    },[location])

    // updates on number or date change
    useEffect(() => {
        if(!isLoading){
            findTrain();
        } 
    },[number,date])

    let content = <h2>No Trains Found</h2>
    

    if(isLoading){
        content=<h2>Loading...</h2>
    }

    // Multiple Results
    if (selectedTrains.length > 1){
        content = <Tiebreaker trains={selectedTrains}/>
    } 
    
    if (selectedTrains.length == 1){
        content = <TrainInfo train={selectedTrains[0]}/>
    }

    return(
        <div className="train-page">
            {content}
        </div>
    )
}

function Tiebreaker(t){
    function MakeTrain({train}){
        const navigate = useNavigate();

<<<<<<< HEAD
=======
        const handleClick = () => {
            navigate("/trains/"+train.number+"?date="+encodeURIComponent(train.scheduledDeparture));
        }

        return (
            <tr onClick={handleClick} className="train-row">
                <td>{train.routeName} #{train.number}</td>
                <td>{train.scheduledDeparture}</td>
                <td>{train.from}</td>
                <td>{train.to}</td>
            </tr>
        );
    }
    return(
        <div className='tiebreaker'>
            <h2>Multiple Results ({t.trains.length}):</h2>
            <div className="train-list-container">
                <table className="train-list">
                    <thead>
                        <tr>
                            <th>Train Name</th>
                            <th>Departed At</th>
                            <th>From</th>
                            <th>To</th>
                        </tr>
                    </thead>
                    <tbody>
                        {t.trains.map((t,index) =>
                            <MakeTrain train={t} key={index}/>
                        )}
                    </tbody>
                </table>
            </div>
        </div>
    )
}

>>>>>>> 89be9b64
export default TrainPage;<|MERGE_RESOLUTION|>--- conflicted
+++ resolved
@@ -5,12 +5,6 @@
 import { SearchObject } from './Search';
 import { filterTrains } from './functionality/app';
 
-<<<<<<< HEAD
-import { useState, useEffect } from 'react';
-import { Link, useLocation } from 'react-router-dom';
-import { filterTrainPage } from './functionality/app';
-=======
->>>>>>> 89be9b64
 import TrainInfo from './TrainInfo';
 
 /**
@@ -95,8 +89,6 @@
     function MakeTrain({train}){
         const navigate = useNavigate();
 
-<<<<<<< HEAD
-=======
         const handleClick = () => {
             navigate("/trains/"+train.number+"?date="+encodeURIComponent(train.scheduledDeparture));
         }
@@ -134,5 +126,4 @@
     )
 }
 
->>>>>>> 89be9b64
 export default TrainPage;