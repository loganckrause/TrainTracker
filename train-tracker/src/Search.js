import './styles/Search.css';

<<<<<<< HEAD
function Search({searchChange, criteriaChange, searchVal, searchByVal, startVal, endVal, startChange, endChange, stations, station, stationChange,
    upcomingOnlyValue, upcomingOnlyChange, saveButton
=======
function Search({
    number = "", setNumber = function(){},
    route = "", setRoute = function(){}, routes = <option value={""}>{}</option>,
    station = "", setStation = function(){}, stations = <option value={""}>{}</option>,
    upcoming = false, setUpcoming = function(){},
    searchFun = function(){}, clearFun = function (){},
    fromStation = "", setFromStation = function(){},
    toStation = "", setToStation = function(){}
>>>>>>> d80a1c7f
}){
    return (
        <form className='form'>
                <div className='top-label'>
                    Search options: 
                </div>
                <span className="select-label">
                        Train Number:
                        <input value={number} onChange={setNumber} type="number" placeholder="Enter Train Number"></input>
                    </span>
                <span className="select-label">
                        Route:
                        <select value={route} onChange={setRoute} children={routes}></select>
                    </span>
                <span className="select-label">By station: </span>
                    <select value={station} onChange={setStation} children={stations}></select>
                    <span className="select-label">
                        Upcoming trains only: 
                        <input checked={upcoming} onChange={setUpcoming} type="checkbox" ></input>
                    </span>
                
                <span>
                    <button type="button" onClick={searchFun}>Search</button>
                    <button type="button" onClick={clearFun}>Clear</button>
                </span>
                

                <label className="optional-criteria-label">
                    Optional criteria:
                    <span className="select-label">
                        From:
                        <select value={fromStation} onChange={setFromStation} children={stations}></select>
                    </span>
                    <span className="select-label">
                        To:
                        <select value={toStation} onChange={setToStation} children={stations}></select>
                    </span>
                </label>
<<<<<<< HEAD
                <div className='top-label'>
                    Or search by station:
                    <span className="select-label">Trains passing through: </span>
                    <select value={station} onChange={stationChange} children={stations}>
                    </select>
                    <span className="select-label">
                        Upcoming trains only: 
                        <input onChange={upcomingOnlyChange} type="checkbox" checked={upcomingOnlyValue}></input>
                    </span>
                </div>
                <button className='saveForLater' onClick={saveButton}>Save Train</button>
=======
>>>>>>> d80a1c7f
              </form>
    );
    
}

export default Search;<|MERGE_RESOLUTION|>--- conflicted
+++ resolved
@@ -1,9 +1,5 @@
 import './styles/Search.css';
 
-<<<<<<< HEAD
-function Search({searchChange, criteriaChange, searchVal, searchByVal, startVal, endVal, startChange, endChange, stations, station, stationChange,
-    upcomingOnlyValue, upcomingOnlyChange, saveButton
-=======
 function Search({
     number = "", setNumber = function(){},
     route = "", setRoute = function(){}, routes = <option value={""}>{}</option>,
@@ -11,8 +7,8 @@
     upcoming = false, setUpcoming = function(){},
     searchFun = function(){}, clearFun = function (){},
     fromStation = "", setFromStation = function(){},
-    toStation = "", setToStation = function(){}
->>>>>>> d80a1c7f
+    toStation = "", setToStation = function(){},
+    saveButton = function(){}
 }){
     return (
         <form className='form'>
@@ -51,20 +47,6 @@
                         <select value={toStation} onChange={setToStation} children={stations}></select>
                     </span>
                 </label>
-<<<<<<< HEAD
-                <div className='top-label'>
-                    Or search by station:
-                    <span className="select-label">Trains passing through: </span>
-                    <select value={station} onChange={stationChange} children={stations}>
-                    </select>
-                    <span className="select-label">
-                        Upcoming trains only: 
-                        <input onChange={upcomingOnlyChange} type="checkbox" checked={upcomingOnlyValue}></input>
-                    </span>
-                </div>
-                <button className='saveForLater' onClick={saveButton}>Save Train</button>
-=======
->>>>>>> d80a1c7f
               </form>
     );
     
