import './styles/Search.css';
import { useState, useEffect } from 'react'

import { IoSearch } from "react-icons/io5";
import { MdClear, MdRefresh, MdFavoriteBorder, MdFavorite } from "react-icons/md";
<<<<<<< HEAD
import { getLocalCache, setRouteToCache, isFavorited, removeRouteFromCache } from './functionality/LocalCache';

/**
 * Component allowing searching of trains.
 * @component
 * @module Search
 * @param {function} searchFun - The function that filters all trains for the app.
 * @param {object[]} routes - The list of all Amtrak routes available.
 * @param {object[]} stations - The list of all Amtrak stations available.
 * @param {function} setRefreshState - The function that toggles refresh state for the app.
 * @returns {JSX.Element} The search component.
 */
function Search({searchFun, routes, stations, setRefreshState
=======

import { getLocalCache, setRouteToCache, isFavorited, removeRouteFromCache } from './LocalCache';

export function SearchObject(){
    this.number = "";
    this.route = "";
    this.station = "";
    this.upcoming = false;
    this.fromStation = "";
    this.toStation = "";
    this.date = "";
}

function Search({routes, stations, setRefreshState, globalSearchObject, setGlobalSearchObject
>>>>>>> 89be9b64
}){
    const [searchObject,setSearchObject] = useState(new SearchObject());
    const [currentRouteFavorited, setCurrentRouteFavorited] = useState(false);

    // update local search object when global search is changed
    useEffect(() => {
        setSearchObject(globalSearchObject);
    },[globalSearchObject]);

    useEffect(() => {
        // update favorite button
        if(isFavorited(searchObject.route)){
            setCurrentRouteFavorited(true);
        } else {
            setCurrentRouteFavorited(false);
        }
    },[searchObject.route]);

    const nonFavoriteIcon = <MdFavoriteBorder style={{color:'black'}}/>;
    const favoriteIcon = <MdFavorite style={{color:'red'}}/>;
    
    function handleFavoriteSelection(e){
        if (e.target.value !== "---"){
            setSearchObject({...searchObject, "route": e.target.value})
        }   
    }

    function setToFavorites(){
        if(currentRouteFavorited){
            let res = removeRouteFromCache(searchObject.route)
            if(res===0){
                setCurrentRouteFavorited(false);
            }
        } else {
            let res = setRouteToCache(searchObject.route);
            if(res===0){
                setCurrentRouteFavorited(true);
            }
        }
    }

    const favoriteOptions = () => {
        let favNames = ["---"]
        const cachedTrains = getLocalCache();
        Object.keys(cachedTrains.data).forEach(trainName => {
            favNames.push(trainName)
        });
        const mapping = favNames.map((element, index) => {
            return <option value={element} key={index}>{element}</option>})
        return mapping;
    }

    // search just sets global 
    const search = (event) =>{
        event.preventDefault();
        setGlobalSearchObject(searchObject);
    }

    const clear = () => {
        setGlobalSearchObject(new SearchObject());
    }

    const refresh = () => {
        setRefreshState(true);
    }

    return (
        <form className='form' onSubmit={search}>
                <label className="favorites-dropdown-selection">
                        <span className="select-label">
                        Favorites:
                        <select className="favorites-dropdown" onClick={handleFavoriteSelection}>{favoriteOptions()}</select>
                        </span>
                    </label>

                <div className='top-label'>
                    Search Options: 
                </div>
                <span className="select-label">
                        Number:
                        <input className="select-box" value={searchObject.number} type="number" min='1' onChange=
                            // onChange: set local search object to a copy of itself with the property changed
                            {e => setSearchObject({...searchObject, "number": e.target.value})}
                        />
                    </span>
                <span className="select-label">
                        Route:
                        <select className="select-box" value={searchObject.route} children={routes} onChange=
                            {e => setSearchObject({...searchObject, "route": e.target.value})}
                        />
                        <div onClick={setToFavorites} className='form-button' style={{border:'none'}}>{currentRouteFavorited ? favoriteIcon : nonFavoriteIcon}</div>
                    </span>
                <span className="select-label">
                        Station:
                        <select className='select-box' value={searchObject.station} children={stations} onChange=
                            {e => setSearchObject({...searchObject, "station": e.target.value})}
                        />
                    </span>
                <span className="select-label">
                        Upcoming trains only: 
                        <input checked={searchObject.upcoming} type="checkbox" onChange=
                            {e => setSearchObject({...searchObject, "upcoming": e.target.checked})}
                        />
                    </span>

                <span className="select-label">
                        To:
                        <select className="select-box" value={searchObject.toStation} children={stations} onChange=
                            {e => setSearchObject({...searchObject, "toStation": e.target.value})}
                        />
                    </span>
                
                <span className="select-label">
                        From:
                        <select className="select-box" value={searchObject.fromStation} children={stations} onChange=
                            {e => setSearchObject({...searchObject, "fromStation": e.target.value})}
                        />
                    </span>

                <span className='button-container'>
                    <div onClick={search} className='form-button'>Search <IoSearch/></div>
                    <div onClick={clear} className='form-button'>Clear <MdClear/></div>
                    <div onClick={refresh} className='form-button'>Refresh <MdRefresh/></div>
                </span>
              </form>
    );
    
}
export default Search;<|MERGE_RESOLUTION|>--- conflicted
+++ resolved
@@ -3,36 +3,43 @@
 
 import { IoSearch } from "react-icons/io5";
 import { MdClear, MdRefresh, MdFavoriteBorder, MdFavorite } from "react-icons/md";
-<<<<<<< HEAD
 import { getLocalCache, setRouteToCache, isFavorited, removeRouteFromCache } from './functionality/LocalCache';
+
+/** Class representing a search object, which contains search criteria. */
+export class SearchObject {
+    /**
+     * Create a search object.
+     * @param {string} number - The value for train number.
+     * @param {string} route - The value for route.
+     * @param {string} station - The value for station.
+     * @param {boolean} upcoming - If the station search should only select trains that have not yet arrived at the station.
+     * @param {string} fromStation - The departure station.
+     * @param {string} toStation - The arrival station.
+     * @param {string} date - The departure date of the train.
+     */
+    constructor() {
+        this.number = "";
+        this.route = "";
+        this.station = "";
+        this.upcoming = false;
+        this.fromStation = "";
+        this.toStation = "";
+        this.date = "";
+    }
+}
 
 /**
  * Component allowing searching of trains.
  * @component
  * @module Search
- * @param {function} searchFun - The function that filters all trains for the app.
  * @param {object[]} routes - The list of all Amtrak routes available.
  * @param {object[]} stations - The list of all Amtrak stations available.
  * @param {function} setRefreshState - The function that toggles refresh state for the app.
+ * @param {object} globalSearchObject - The state object containing app-wide searching criteria.
+ * @param {function} setGlobalSearchObject - The setter function for the state object containing app-wide searching criteria.
  * @returns {JSX.Element} The search component.
  */
-function Search({searchFun, routes, stations, setRefreshState
-=======
-
-import { getLocalCache, setRouteToCache, isFavorited, removeRouteFromCache } from './LocalCache';
-
-export function SearchObject(){
-    this.number = "";
-    this.route = "";
-    this.station = "";
-    this.upcoming = false;
-    this.fromStation = "";
-    this.toStation = "";
-    this.date = "";
-}
-
 function Search({routes, stations, setRefreshState, globalSearchObject, setGlobalSearchObject
->>>>>>> 89be9b64
 }){
     const [searchObject,setSearchObject] = useState(new SearchObject());
     const [currentRouteFavorited, setCurrentRouteFavorited] = useState(false);
