--- conflicted
+++ resolved
@@ -56,7 +56,7 @@
 
     }, [allStations]);
 
-<<<<<<< HEAD
+ RefreshButton
     useEffect(() => {
         if (refreshState) {
             const newApi = new Amtrak.APIInstance();
@@ -71,8 +71,6 @@
         }
     }, [refreshState]);
 
-=======
->>>>>>> fbc87aa1
     const HomePage = () => ( <Home
         allTrains={allTrains}
         allRoutes={allRoutes}
@@ -82,7 +80,6 @@
         setSelectedStation={setSelectedStation}
         selectedRoute={selectedRoute}
         setSelectedRoute={setSelectedRoute}
-<<<<<<< HEAD
         refresh={refreshState}
         setRefresh={setRefreshState}
     />);
@@ -133,55 +130,7 @@
                             )}
                     </div>
 
-=======
-    />);
 
-    const MapPage = () => ( <TrainMap
-        trains={allTrains}
-        userLocation={userLocation}
-        selectedStation={convertStationCodeToStation(allStations, selectedStation)}
-        selectedRoute={selectedRoute}
-    />);
-
-        return (
-            <HashRouter>
-                <div className="App">
-                    <div className={`sidebar ${sidebarOpen ? 'open' : ''}`} id="mySidebar">
-                        <div className="sidebar-header">
-                            <img src={train_icon} alt="Train Icon" className="train_icon" />
-                            {sidebarOpen && (
-                                <h2 className="sidebar-heading">TrainTracker</h2>
-                            )}
-                        </div>
-                        <button className="openbtn" onClick={toggleSidebar}>
-                            {sidebarOpen ? (
-                                <IoIosArrowDropleft size={30} />
-                            ) : (
-                                <IoIosArrowDropright size={30} />
-                            )}
-                        </button>
-                        {sidebarOpen ? (
-                            <div className="nav">
-                                <Link to="/home" className="nav-link">Home</Link>
-                                <Link to="/map" className="nav-link">Map</Link>
-                                <Link to="/trains/all" className="nav-link">Trains</Link>
-                            </div>
-                        ) : (
-                            <div className="nav-icons">
-                                <Link to="/home" className="nav-icon-link">
-                                    <IoHomeOutline size={30} />
-                                </Link>
-                                <Link to="/map" className="nav-icon-link">
-                                    <FaMapLocationDot size={30} />
-                                </Link>
-                                <Link to="/trains/all" className="nav-icon-link">
-                                    <IoTrainOutline size={30} />
-                                </Link>
-                            </div>
-                            )}
-                    </div>
-
->>>>>>> fbc87aa1
                     <div className={`content ${!sidebarOpen ? 'sidebar-closed' : 'sidebar-open'}`} id="main">
                         <Routes>
                             <Route path="/" element={<HomePage />} />
