import './styles/App.css';
import Amtrak from './AmtrakAPI';
import train_icon from './images/train_icon.png';
import React, {useState, useEffect} from 'react'
import { Routes, Route, HashRouter, Link } from 'react-router-dom';

import Home from './Home';
import MapPage from './MapPage';
import TrainPage from './TrainPage';
import { SearchObject } from './Search';
import { IoIosArrowDropleft } from "react-icons/io";
import { IoIosArrowDropright } from "react-icons/io";
import { IoHomeOutline } from "react-icons/io5";
import { FaMapLocationDot } from "react-icons/fa6";
import { IoTrainOutline } from "react-icons/io5";

import { filterTrains } from './functionality/app';

function App() {
    // load api data
    const api = new Amtrak.APIInstance();
    const [refreshState, setRefreshState] = useState(false);
    const [refreshPopup, setRefreshPopup] = useState(false);

    const [userLocation, setUserLocation] = useState(null);

    const [searchObject,setSearchObject] = useState(new SearchObject());

    const [allTrains, setAllTrains] = useState([]);
    const [allRoutes, setAllRoutes] = useState([]);
    const [allStations, setAllStations] = useState([]);
    const [currentTrains, setCurrentTrains] = useState([]);
    const [mapRoute, setMapRoute] = useState("");

    const [sidebarOpen, setSidebarOpen] = useState(false);
    const [isMobile, setIsMobile] = useState(window.innerWidth <= 600);

<<<<<<< HEAD
    const [currentTrains, setCurrentTrains] = useState([]);
    const [isLoading,setIsLoading] = useState(true);

    const searchTrains = () => {
        let trains = filterTrains(allTrains, searchObject);
=======
    useEffect(() => {
        const handleResize = () => {
            setIsMobile(window.innerWidth <= 600);
        };

        window.addEventListener('resize', handleResize);
        return () => window.removeEventListener('resize', handleResize);
    }, []);


    const searchTrains = (selectedNumber, selectedRoute, selectedStation, upcoming, fromStation, toStation) => {
        let trains = filterTrains(allTrains, selectedNumber, selectedRoute, selectedStation, upcoming, fromStation, toStation);

>>>>>>> 83866dfa
        setCurrentTrains(trains);
    }

    useEffect(() => {
        searchTrains();
    },[searchObject]);

    // wait for allTrains to load & then make search
    if(isLoading){
        if(allTrains.length > 0){
            searchTrains();
            setIsLoading(false);
        }
    }

    const toggleSidebar = () => {
        setSidebarOpen(!sidebarOpen);
    }

    useEffect(() => {
        api.onUpdated = function () {
            setAllTrains(this.trains);
            setAllRoutes(this.routes);
            setAllStations(this.stations);
        }
        api.update();
    }, []);

    useEffect(() => {
        if (navigator.geolocation) {
            navigator.geolocation.getCurrentPosition((pos) => {
                    setUserLocation(pos);
                    /* not used, but keeping in case we want to reintroduce it
                    if (allStations.length > 0 && pos) {
                        setSearchObject(setProp(searchObject,"station",getClosestStation(allStations, pos).stationCode));
                    }*/
                },
                (error) => console.log('error' + error));
        }

    }, [allStations]);

    useEffect(() => {
        if (refreshState) {
            const newApi = new Amtrak.APIInstance();
            newApi.onUpdated = function() {
                setAllTrains(this.trains);
            }
            newApi.update();
            setRefreshState(false);
            setRefreshPopup(true);
            setTimeout(() => setRefreshPopup(false), 3000); // Hide popup after 3 seconds
            
        }
    }, [refreshState]);

    const HomePage = () => ( <Home
        allRoutes={allRoutes}
        allStations={allStations}
        setRefresh={setRefreshState}
        currentTrains={currentTrains}
        globalSearchObject={searchObject}
        setGlobalSearchObject={setSearchObject}
    />);

    const MapPageComponent = () => ( <MapPage
        userLocation={userLocation}
        allRoutes={allRoutes}
        allStations={allStations}
        setRefresh={setRefreshState}
        currentTrains={currentTrains}
        globalSearchObject={searchObject}
        setGlobalSearchObject={setSearchObject}
    />);

    return (
        <HashRouter>
            <div className="App">
                {refreshPopup && <div className="refresh-popup">Refreshed</div>}
                {isMobile ? (
                    <div className="topbar">
                        <Link to="/home" className="nav-icon-link"><IoHomeOutline size={30} /></Link>
                        <Link to="/map" className="nav-icon-link"><FaMapLocationDot size={30} /></Link>
                        <Link to="/trains/all" className="nav-icon-link"><IoTrainOutline size={30} /></Link>
                    </div>
                ) : (
                    <div className={`sidebar ${sidebarOpen ? 'open' : ''}`} id="mySidebar">
                        <div className="sidebar-header">
                            <img src={train_icon} alt="Train Icon" className="train_icon" />
                            {sidebarOpen && (
                                <h2 className="sidebar-heading">TrainTracker</h2>
                            )}
                        </div>
                        <button className="openbtn" onClick={toggleSidebar}>
                            {sidebarOpen ? (
                                <IoIosArrowDropleft size={30} />
                            ) : (
                                <IoIosArrowDropright size={30} />
                            )}
                        </button>
                        {sidebarOpen ? (
                            <div className="nav">
                                <Link to="/home" className="nav-link">Home</Link>
                                <Link to="/map" className="nav-link">Map</Link>
                                <Link to="/trains/all" className="nav-link">Trains</Link>
                            </div>
                        ) : (
                            <div className="nav-icons">
                                <Link to="/home" className="nav-icon-link">
                                    <IoHomeOutline size={30} />
                                </Link>
                                <Link to="/map" className="nav-icon-link">
                                    <FaMapLocationDot size={30} />
                                </Link>
                                <Link to="/trains/all" className="nav-icon-link">
                                    <IoTrainOutline size={30} />
                                </Link>
                            </div>
                        )}
                    </div>
                )}

                <div className={`content ${!sidebarOpen ? 'sidebar-closed' : 'sidebar-open'}`} id="main">
                    <Routes>
                        <Route path="/" element={<HomePage />} />
                        <Route path="/home" element={<HomePage />} />
                        <Route path="/trains/:trainInfo" element={<TrainPage allTrains={allTrains} />} />
                        <Route path="/map" element={<MapPageComponent />} />
                    </Routes>
                </div>
            </div>
        </HashRouter>
    );
}

export default App;<|MERGE_RESOLUTION|>--- conflicted
+++ resolved
@@ -30,18 +30,17 @@
     const [allRoutes, setAllRoutes] = useState([]);
     const [allStations, setAllStations] = useState([]);
     const [currentTrains, setCurrentTrains] = useState([]);
+    const [isLoading,setIsLoading] = useState(true);
+
+    const searchTrains = () => {
+        let trains = filterTrains(allTrains, searchObject);
+        setCurrentTrains(trains);
+    }
     const [mapRoute, setMapRoute] = useState("");
 
     const [sidebarOpen, setSidebarOpen] = useState(false);
     const [isMobile, setIsMobile] = useState(window.innerWidth <= 600);
 
-<<<<<<< HEAD
-    const [currentTrains, setCurrentTrains] = useState([]);
-    const [isLoading,setIsLoading] = useState(true);
-
-    const searchTrains = () => {
-        let trains = filterTrains(allTrains, searchObject);
-=======
     useEffect(() => {
         const handleResize = () => {
             setIsMobile(window.innerWidth <= 600);
@@ -50,14 +49,7 @@
         window.addEventListener('resize', handleResize);
         return () => window.removeEventListener('resize', handleResize);
     }, []);
-
-
-    const searchTrains = (selectedNumber, selectedRoute, selectedStation, upcoming, fromStation, toStation) => {
-        let trains = filterTrains(allTrains, selectedNumber, selectedRoute, selectedStation, upcoming, fromStation, toStation);
-
->>>>>>> 83866dfa
-        setCurrentTrains(trains);
-    }
+        
 
     useEffect(() => {
         searchTrains();
