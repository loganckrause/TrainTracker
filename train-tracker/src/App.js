import './styles/App.css';
import Amtrak from './AmtrakAPI';
import train_icon from './images/train_icon.png';
import React, {useState, useEffect} from 'react'
import Map from './Map';
import TrainList from './TrainList';
import Search from './Search';
import TrainPopup from './TrainPopup';
import {setToCache} from './LocalCache'

import { IoClose } from "react-icons/io5";

function App() {
    const api = new Amtrak.APIInstance();

    // api data
    const [allTrains, setAllTrains] = useState([]);
    const [allRoutes, setAllRoutes] = useState([]);
    const [allStations, setAllStations] = useState([]);

    // search
    const [selectedNumber, setSelectedNumber] = useState("");
    const [selectedRoute, setSelectedRoute] = useState("");
    const [selectedStation, setSelectedStation] = useState("");
    const [upcoming, setUpcoming] = useState(false);
    const [fromStation, setFromStation] = useState("");
    const [toStation, setToStation] = useState("");

    // sorted trains
    const [currentTrains, setCurrentTrains] = useState([]);

    // popup modal
    const [selectedTrain, setSelectedTrain] = useState({});
    const [showModal, setShowModal] = useState(false);

    useEffect(() => {
        api.onUpdated = function() {
            setAllTrains(this.trains);
            setAllRoutes(this.routes);
            setAllStations(this.stations);
        }
        api.update();
    },[]);

    // Search functions
    function handleNumber(e){ setSelectedNumber(e.target.value); }
    function handleRoute(e){ setSelectedRoute(e.target.value); }
    function handleStation(e){ setSelectedStation(e.target.value); }
    function handleUpcoming(e){ setUpcoming(e.target.checked); }
    function handleFromStation(e){ setFromStation(e.target.value); }
    function handleToStation(e){ setToStation(e.target.value); }

    function saveButton(){
        setToCache(searchKey)
    }

    const sortTrains = () => {
        let trains = allTrains;
        if (selectedNumber > 0){
            trains = trains.filter(t => t.number === selectedNumber)
        } if (selectedRoute){
            trains = trains.filter(t => t.routeName === selectedRoute)
        } if (selectedStation){
            trains = trains.filter((t,index) => (t.stations.findIndex((station) => station.stationCode === selectedStation) !== -1));
            if (upcoming){
                trains = trains.filter((t, index) => {
                    let station = t.stations.find((station) => station.stationCode === selectedStation);
                    if (station.stationCode === t.from && station.hasDeparted){
                        return;
                    }
                    if (!station.hasArrived || !station.hasDeparted){
                        return t;
                    }
                })
            }
        } if (fromStation && toStation){
            trains = trains.filter((t, index) =>{
                return t.stations.findIndex((station) => station.stationCode === fromStation) < t.stations.findIndex((station) => station.stationCode === toStation);
            })
        }
        // sort results by number
        trains.sort((a,b) => a.number - b.number);
        setCurrentTrains(trains);
    }

    const clearSearch = () => {
        setSelectedNumber("");
        setSelectedRoute("");
        setSelectedStation("");
        setUpcoming(false);
        setFromStation("");
        setToStation("");
    }

    const getStationOptions = () => {
        let stations = [];
        allStations.map(station => {
            stations.push(<option value={station.stationCode}>{station.stationCode} - {station.name}</option>)
        })
        stations.push(<option value={""} key={""}>{}</option>);
        return stations;
    }

    const getRouteOptions = () => {
        let routes = [];
        allRoutes.map(route => {
            routes.push(<option value={route.Name}>{route.Name}</option>)
        });
        routes.push(<option value={""} key={""}>{}</option>);
        return routes;
    }

    // Modal Functions
    function handleTrainClick(train){
        setShowModal(true);
        setSelectedTrain(train);
    }

    const handleModalClose = () => {
        setShowModal(false);
    };

    const actionBar = (<div>
        <div onClick={handleModalClose}><IoClose size={'3rem'}/></div>
    </div>);

    const modal = <TrainPopup onClose={handleModalClose} actionBar={actionBar} train={selectedTrain}/>

  return (
      <div className="App">
          <div className="header">
              <div className="heading-box">
                  <img src={train_icon} alt="Train Icon" className="train_icon" />
                  <h1>TrainTracker</h1>
              </div>
              <div className='content'>
<<<<<<< HEAD
              <Search className='Search' searchChange={handleFormChange} criteriaChange={handleSelectChange} searchVal={searchKey} searchByVal={searchBy}
              startVal={startStation} endVal={endStation} startChange={handleStartStationChange} endChange={handleEndStationChange} stations={getStationOptions()}
                station={selectedStation} stationChange={handleSelectedStationChange} upcomingOnlyValue={upcomingOnly} upcomingOnlyChange={handleUpcomingOnlyChange} saveButton={saveButton}
=======
              <div className='search-container'>
              <Search className='Search'
                number = {selectedNumber} setNumber = {handleNumber}
                route = {selectedRoute} setRoute = {handleRoute} routes = {getRouteOptions()}
                station = {selectedStation} setStation = {handleStation} stations = {getStationOptions()}
                upcoming = {upcoming} setUpcoming = {handleUpcoming}
                searchFun = {sortTrains} clearFun = {clearSearch}
                fromStation = {fromStation} setFromStation = {handleFromStation}
                toStation = {toStation} setToStation = {handleToStation}
>>>>>>> d80a1c7f
              />
              </div>
              <div className='app-train-list-container'><TrainList className = 'TrainList' trains={currentTrains} handleTrainClick={handleTrainClick}/></div>
              <div className='map-container'><Map className = 'Map' /></div>
              <div>
                {showModal && modal}
                </div>
              </div> 
          </div>
      </div>
  );
}

export default App;<|MERGE_RESOLUTION|>--- conflicted
+++ resolved
@@ -134,11 +134,6 @@
                   <h1>TrainTracker</h1>
               </div>
               <div className='content'>
-<<<<<<< HEAD
-              <Search className='Search' searchChange={handleFormChange} criteriaChange={handleSelectChange} searchVal={searchKey} searchByVal={searchBy}
-              startVal={startStation} endVal={endStation} startChange={handleStartStationChange} endChange={handleEndStationChange} stations={getStationOptions()}
-                station={selectedStation} stationChange={handleSelectedStationChange} upcomingOnlyValue={upcomingOnly} upcomingOnlyChange={handleUpcomingOnlyChange} saveButton={saveButton}
-=======
               <div className='search-container'>
               <Search className='Search'
                 number = {selectedNumber} setNumber = {handleNumber}
@@ -148,7 +143,7 @@
                 searchFun = {sortTrains} clearFun = {clearSearch}
                 fromStation = {fromStation} setFromStation = {handleFromStation}
                 toStation = {toStation} setToStation = {handleToStation}
->>>>>>> d80a1c7f
+                saveButton = {saveButton}
               />
               </div>
               <div className='app-train-list-container'><TrainList className = 'TrainList' trains={currentTrains} handleTrainClick={handleTrainClick}/></div>
