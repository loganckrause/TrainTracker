<<<<<<< HEAD
/**
 * Function allowing filtering of train objects based on search criteria.
 * @function
 * @param {object[]} allTrains - The list of all train objects available through the Amtrak API.
 * @param {number} selectedNumber - The train number to search by.
 * @param {string} selectedRoute - The route to search by.
 * @param {string} selectedStation - The station to search by.
 * @param {boolean} upcoming - Whether to search only for upcoming trains through a station.
 * @param {string} fromStation - The departure station to search by.
 * @param {string} toStation - The arrival station to search by.
 * @returns {object[]} The list of train objects matching the search criteria.
 * @exports filterTrains
 */
export function filterTrains(allTrains, selectedNumber, selectedRoute, selectedStation, upcoming, fromStation, toStation) {
    let trains = allTrains;
    if (selectedNumber > 0){
        trains = trains.filter(t => t.number === selectedNumber)
    } if (selectedRoute){
        trains = trains.filter(t => t.routeName === selectedRoute)
    } if (selectedStation){
        trains = trains.filter((t) => (t.stations.findIndex((station) => station.stationCode === selectedStation) !== -1));
        if (upcoming){
=======
export function filterTrains(allTrains, sObj) {
    let trains = allTrains ?? [];
    if (sObj.number > 0){
        trains = trains.filter(t => t.number === sObj.number)
    } if (sObj.route){
        trains = trains.filter(t => t.routeName === sObj.route)
    } if (sObj.station){
        trains = trains.filter((t) => (t.stations.findIndex((station) => station.stationCode === sObj.station) !== -1));
        if (sObj.upcoming){
>>>>>>> 89be9b64
            trains = trains.filter((t) => {
                let station = t.stations.find((station) => station.stationCode === sObj.station);
                if (station.stationCode === t.from && station.hasDeparted){
                    return undefined;
                }
                if (!station.hasArrived || !station.hasDeparted){
                    return t;
                }
            })
        }
    } if (sObj.fromStation && sObj.toStation){
        trains = trains.filter((t) =>{
            return t.stations.findIndex((station) => station.stationCode === sObj.fromStation) < t.stations.findIndex((station) => station.stationCode === sObj.toStation);
        })
        if (sObj.upcoming){
            trains = trains.filter((t) => {
                let station = t.stations.find((station) => station.stationCode === sObj.toStation);
                if (station.stationCode === t.from && station.hasDeparted){
                    return undefined;
                }
                if (!station.hasArrived || !station.hasDeparted){
                    return t;
                }
            })
        }
    } if (sObj.date){
        trains = trains.filter(t => t.scheduledDeparture === sObj.date)
    }
    // sort results by number (ascending)
    trains = sortTrains(trains, (a,b) => a.number - b.number);
    return trains;
}

<<<<<<< HEAD
/**
 * Alternative filter function for train page criteria 
 * @function
 * @param {object[]} allTrains - The list of all train objects available through the Amtrak API.
 * @param {number} selectedNumber - The train number to search by.
 * @param {string} selectedDate - The departure date to search by.
 * @returns {object[]} The list of train objects matching the search criteria.
 * @exports filterTrainPage
 */
export function filterTrainPage(allTrains, selectedNumber, selectedDate){
    let trains = allTrains ?? [];
    if(selectedNumber > 0){
        trains = trains.filter(t => t.number === selectedNumber)
    } if (selectedDate){
        trains = trains.filter(t => t.scheduledDeparture === selectedDate)
    }
    return trains
}

/**
 * Function finding closest Amtrak station to user location.
 * @function
 * @param {object[]} stations - The list of all stations available through the Amtrak API.
 * @param {object} userLocation - The object containing user location information.
 * @returns {object} The closest station to the user.
 * @exports getClosestStation
 */
=======
>>>>>>> 89be9b64
export function getClosestStation(stations, userLocation){
    let userLat = userLocation.coords.latitude;
    let userLon = userLocation.coords.longitude;
    let minDistance = calculateDistance(stations[0].lat, userLat, stations[0].lon, userLon);
    let minStation = stations[0];
    stations.forEach((station) => {
        let distance = calculateDistance(station.lat, userLat, station.lon, userLon);
        if (distance < minDistance){
            minDistance = distance;
            minStation = station;
        }
    });
    return minStation;
}

/**
 * Function converting Amtrak station code to station object.
 * @function
 * @param {object[]} allStations - The list of all stations available through the Amtrak API.
 * @param {string} stationCode - The station code string.
 * @returns {object} The station matching the station code provided.
 * @exports convertStationCodeToStation
 */
export function convertStationCodeToStation(allStations, stationCode){
    let matchingStations = allStations.filter((station) => {
        return station.stationCode === stationCode;
    });
    return matchingStations[0];
}

/**
 * Function calculating distance between two points.
 * @function
 * @param {number} lat1 - The first latitude.
 * @param {number} lat2 - The second latitude.
 * @param {number} lon1 - The first longitude.
 * @param {number} lon2 - The second longitude.
 * @returns {number} The distance between the two points.
 */
function calculateDistance(lat1, lat2, lon1, lon2){
    return (Math.sqrt(Math.pow(lat2-lat1, 2) + Math.pow(lon2-lon1, 2)));
}

/**
 * Function sorting trains by criteria.
 * @function
 * @param {object[]} trains - The list of train objects to sort.
 * @param {fucntion} sortingCriteria - The comparison function.
 * @returns {object[]} The sorted train objects.
 */
function sortTrains(trains, sortingCriteria){
    return trains.sort(sortingCriteria);
}<|MERGE_RESOLUTION|>--- conflicted
+++ resolved
@@ -1,4 +1,3 @@
-<<<<<<< HEAD
 /**
  * Function allowing filtering of train objects based on search criteria.
  * @function
@@ -12,16 +11,6 @@
  * @returns {object[]} The list of train objects matching the search criteria.
  * @exports filterTrains
  */
-export function filterTrains(allTrains, selectedNumber, selectedRoute, selectedStation, upcoming, fromStation, toStation) {
-    let trains = allTrains;
-    if (selectedNumber > 0){
-        trains = trains.filter(t => t.number === selectedNumber)
-    } if (selectedRoute){
-        trains = trains.filter(t => t.routeName === selectedRoute)
-    } if (selectedStation){
-        trains = trains.filter((t) => (t.stations.findIndex((station) => station.stationCode === selectedStation) !== -1));
-        if (upcoming){
-=======
 export function filterTrains(allTrains, sObj) {
     let trains = allTrains ?? [];
     if (sObj.number > 0){
@@ -31,7 +20,6 @@
     } if (sObj.station){
         trains = trains.filter((t) => (t.stations.findIndex((station) => station.stationCode === sObj.station) !== -1));
         if (sObj.upcoming){
->>>>>>> 89be9b64
             trains = trains.filter((t) => {
                 let station = t.stations.find((station) => station.stationCode === sObj.station);
                 if (station.stationCode === t.from && station.hasDeparted){
@@ -65,26 +53,6 @@
     return trains;
 }
 
-<<<<<<< HEAD
-/**
- * Alternative filter function for train page criteria 
- * @function
- * @param {object[]} allTrains - The list of all train objects available through the Amtrak API.
- * @param {number} selectedNumber - The train number to search by.
- * @param {string} selectedDate - The departure date to search by.
- * @returns {object[]} The list of train objects matching the search criteria.
- * @exports filterTrainPage
- */
-export function filterTrainPage(allTrains, selectedNumber, selectedDate){
-    let trains = allTrains ?? [];
-    if(selectedNumber > 0){
-        trains = trains.filter(t => t.number === selectedNumber)
-    } if (selectedDate){
-        trains = trains.filter(t => t.scheduledDeparture === selectedDate)
-    }
-    return trains
-}
-
 /**
  * Function finding closest Amtrak station to user location.
  * @function
@@ -93,8 +61,6 @@
  * @returns {object} The closest station to the user.
  * @exports getClosestStation
  */
-=======
->>>>>>> 89be9b64
 export function getClosestStation(stations, userLocation){
     let userLat = userLocation.coords.latitude;
     let userLon = userLocation.coords.longitude;
