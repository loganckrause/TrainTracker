.App {
  text-align: center;
  display: flex;
  flex-direction: row;
  background-color: #f4f4f9;
  overflow: hidden;
}

.content {
  flex: 1;
  padding: 20px;
  height: 100%;
  transition: margin-left 0.5s;
  margin-left: 80px;
  overflow: hidden;
}

/* Sidebar styles */
.sidebar {
  height: 100%;
  width: 80px; /* Default collapsed width */
  position: fixed;
  z-index: 1;
  top: 0;
  left: 0;
  background-color: #97ccf0;
  transition: width 0.5s;
  display: flex;
  flex-direction: column;
  align-items: center;
  padding: 10px 0;
  overflow: hidden;
}

.sidebar.open {
  width: 20%; /*Same width as search-container*/
}

.train_icon {
  width: 50px; /* Smaller icon in sidebar */
  height: 50px;
  margin-right: 20px;
}

.sidebar .nav {
  display: flex;
  flex-direction: column;
  width: 100%;
<<<<<<< HEAD
}
.refresh-popup {
    position: fixed;
    top: 0;
    left: 50%;
    transform: translateX(-50%);
    background-color: #4caf50;
    color: white;
    padding: 10px;
    border-radius: 5px;
    z-index: 1000;
}


.sidebar .nav-link {
  display: flex; /* To center the content horizontally */
  align-items: center; /* To center content vertically */
  justify-content: center; /* Center the text horizontally */
  padding: 15px 20px;
  background: none;
  border: none;
  text-decoration: none;
  font-size: 30px;
  font-weight: bold;
  color: white;
  cursor: pointer;
  transition: background-color 0.3s, color 0.3s;
}

=======
}

.sidebar .nav-link {
  display: flex; /* To center the content horizontally */
  align-items: center; /* To center content vertically */
  justify-content: center; /* Center the text horizontally */
  padding: 15px 20px;
  background: none;
  border: none;
  text-decoration: none;
  font-size: 30px;
  font-weight: bold;
  color: white;
  cursor: pointer;
  transition: background-color 0.3s, color 0.3s;
}

>>>>>>> fbc87aa1
.sidebar .nav-link:hover {
  color: #001f3d; /* Navy color when hovered */
}

.sidebar .nav-icons {
  display: flex;
  flex-direction: column;
  width: 100%;
  align-items: center;
  justify-content: space-around;
}

.sidebar .nav-icon-link {
  display: block;
  padding: 15px;
  color: white; /* Icon color */
  font-size: 24px;
  text-decoration: none;
}

.sidebar .nav-icon-link:hover {
  color: #001f3d; /* Change color on hover */
}

.sidebar-header {
  display: flex;
  align-items: center;
  padding: 10px;
  margin-left: 10px;
}

.sidebar-heading {
  font-size: 30px;
  font-weight: bold;
  color: white;
  line-height: 1;
  display: inline-block;
}

.openbtn {
  background-color: transparent;
  border: none;
  color: white;
  font-size: 30px;
  cursor: pointer;
}

.openbtn:hover {
  color: #ddd;
}

.content.sidebar-closed {
  margin-left: 80px;
}

.content.sidebar-open {
  margin-left: 20%;
}<|MERGE_RESOLUTION|>--- conflicted
+++ resolved
@@ -46,8 +46,8 @@
   display: flex;
   flex-direction: column;
   width: 100%;
-<<<<<<< HEAD
 }
+
 .refresh-popup {
     position: fixed;
     top: 0;
@@ -58,25 +58,6 @@
     padding: 10px;
     border-radius: 5px;
     z-index: 1000;
-}
-
-
-.sidebar .nav-link {
-  display: flex; /* To center the content horizontally */
-  align-items: center; /* To center content vertically */
-  justify-content: center; /* Center the text horizontally */
-  padding: 15px 20px;
-  background: none;
-  border: none;
-  text-decoration: none;
-  font-size: 30px;
-  font-weight: bold;
-  color: white;
-  cursor: pointer;
-  transition: background-color 0.3s, color 0.3s;
-}
-
-=======
 }
 
 .sidebar .nav-link {
@@ -94,7 +75,6 @@
   transition: background-color 0.3s, color 0.3s;
 }
 
->>>>>>> fbc87aa1
 .sidebar .nav-link:hover {
   color: #001f3d; /* Navy color when hovered */
 }
