import './styles/MapPage.css';
import React from 'react'
import Search from './Search';
import TrainMap from './Map/TrainMap';

import {convertStationCodeToStation} from './functionality/app';

<<<<<<< HEAD
/**
 * Component displaying map page.
 * @component
 * @module MapPage
 * @param {object[]} allRoutes - The list of objects representing all available Amtrak routes.
 * @param {object[]} allStations - The list of objects representing all available Amtrak stations.
 * @param {object} userLocation - The object representing the user's location.
 * @param {object} selectedStation - The object representing the currently selected station.
 * @param {function} setRefresh - The function allowing app-wide toggling of refresh state.
 * @param {object[]} currentTrains - The list of objects representing trains matching the current search criteria.
 * @param {function} searchTrains - The function allowing app-wide searching of trains.
 * @returns {JSX.Element} The map page component.
 */
function MapPage({allRoutes, allStations, userLocation, selectedStation, setRefresh, currentTrains, searchTrains,
    mapRoute
=======
function MapPage({allRoutes, allStations, userLocation, setRefresh, currentTrains, globalSearchObject, setGlobalSearchObject
>>>>>>> 89be9b64
}){

    const getStationOptions = () => {
        let renderedStations = allStations.map(station => {
            return <option value={station.stationCode} key={station.stationCode}>{station.stationCode} - {station.name}</option>
        })
        renderedStations.unshift(<option value={""} key={""}>{}</option>);
        return renderedStations;
    }

    const getRouteOptions = () => {
        let renderedRoutes = allRoutes.sort((a, b) => (a.Name).localeCompare(b.Name)).map(route => {
            return <option value={route.Name} key={route.Name}>{route.Name}</option>
        });
        renderedRoutes.unshift(<option value={""} key={""}></option>);
        return renderedRoutes;
    }


    return (
        <div className='map-page'>
            <div className='search-container'>
              <Search className='Search'
                routes = {getRouteOptions()}
                stations = {getStationOptions()}
                setRefreshState={setRefresh}
                globalSearchObject = {globalSearchObject}
                setGlobalSearchObject = {setGlobalSearchObject}
              />
              </div>
              <div className='map-container'>
              <TrainMap
                trains={currentTrains}
                userLocation={userLocation}
                selectedStation={convertStationCodeToStation(allStations, globalSearchObject.station)}
                selectedFromStation={convertStationCodeToStation(allStations, globalSearchObject.fromStation)}
                selectedToStation={convertStationCodeToStation(allStations, globalSearchObject.toStation)}
                selectedRoute={globalSearchObject.route}
            />
              </div>
        </div>
    )
}
export default MapPage;<|MERGE_RESOLUTION|>--- conflicted
+++ resolved
@@ -5,7 +5,6 @@
 
 import {convertStationCodeToStation} from './functionality/app';
 
-<<<<<<< HEAD
 /**
  * Component displaying map page.
  * @component
@@ -13,17 +12,13 @@
  * @param {object[]} allRoutes - The list of objects representing all available Amtrak routes.
  * @param {object[]} allStations - The list of objects representing all available Amtrak stations.
  * @param {object} userLocation - The object representing the user's location.
- * @param {object} selectedStation - The object representing the currently selected station.
  * @param {function} setRefresh - The function allowing app-wide toggling of refresh state.
  * @param {object[]} currentTrains - The list of objects representing trains matching the current search criteria.
- * @param {function} searchTrains - The function allowing app-wide searching of trains.
+ * @param {object} globalSearchObject - The state object containing app-wide searching criteria.
+ * @param {function} setGlobalSearchObject - The setter function for the state object containing app-wide searching criteria.
  * @returns {JSX.Element} The map page component.
  */
-function MapPage({allRoutes, allStations, userLocation, selectedStation, setRefresh, currentTrains, searchTrains,
-    mapRoute
-=======
 function MapPage({allRoutes, allStations, userLocation, setRefresh, currentTrains, globalSearchObject, setGlobalSearchObject
->>>>>>> 89be9b64
 }){
 
     const getStationOptions = () => {
