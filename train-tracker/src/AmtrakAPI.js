//Client-Side Objects and Functions for reading/manipulating decoded data returned from server

const API_HOST = process.env.REACT_APP_API_HOST;

/**
 * Represents a Station as seen by a Train
 * found in a train's {@link Train.stations} member
 * @constructor
 * */
function Station() {
    this.stationCode = null;
    // this.getStationName = function(){
        //use table to convert from 3-letter codes
    // }

    this.hasArrived = false;
    this.hasDeparted = false;

    //if hasDeparted and/or hasArrived are false, departureTime and arrivalTime are estimates

    this.arrivalTime = null;
    this.departureTime = null;

}

/**
 * Information about a train, including:
 * list of scheduled [stations]{@link Station}
 * train number
 * speed,
 * heading,
 * punctuality,
 * route name,
 * etc.
 *
 * will include helper functions to determine gps coords, eta for a given station name, etc.
 * @constructor
 */
function Train() {
    this.number = null;
    this.routeName = null;
    this.from = null;
    this.to = null;
    this.speed = null;
    this.heading = null;
    this.lastUpdate = null;
    this.lastVisitedStation = null;
    this.punctuality = null;
    this.state = null;
    this.stations = [];//of type StationInfo[]
    this.toString = function() {
        return this.routeName + " Train #" + this.number +
            "\nGoing " + Math.trunc(this.speed) + " Mph Heading " + this.heading + " from " + this.from + " to " + this.to +
            "\nReported running " + this.punctuality + " by most recently visited stop " + this.lastVisitedStation + 
            "\nStation List: " + this.stations.map(station => station.stationCode).join(", ");
    }
}

/**
 * For managing data from amtrak api
 * includes functions like getting filtered lists of trains, updating data
 * @constructor
 */
function APIInstance() {
    this.lastUpdate = null;
    this.trains = null;
    this.routes = null;
<<<<<<< HEAD
=======
    this.stations = null;
>>>>>>> 6710ab34

    /**
     * user-defined function gets called when dataset is updated
     */
    this.onUpdated = function(){};
    this.update = function() {
<<<<<<< HEAD
        getRoutesJSONData().then(data => {
            this.routes = data;
        })
=======
        if(this.routes === null) {
            getRoutesJSONData().then(data => {
                this.routes = data;
            })
        }
        if(this.stations === null) {
            getStationsJSONData().then(data => {
                this.stations = data;
            })
        }
>>>>>>> 6710ab34
        getTrainList().then(data => {
            this.trains = data;
            this.lastUpdate = Date.now();
            this.onUpdated();
        })
    }
}


async function getTrainsJSONData() {
<<<<<<< HEAD
    return fetch("https://amtrak-proxy.nick-rehac.workers.dev/getTrains").then(
=======
    return fetch(API_HOST + "/getTrains").then(
>>>>>>> 6710ab34
        res => res.json()
    )
}

async function getRoutesJSONData() {
<<<<<<< HEAD
    return fetch("https://amtrak-proxy.nick-rehac.workers.dev/getRoutes").then(
=======
    return fetch(API_HOST + "/getRoutes").then(
        res => res.json()
    )
}

async function getStationsJSONData() {
    return fetch(API_HOST + "/getStations").then(
>>>>>>> 6710ab34
        res => res.json()
    )
}


async function getTrainList() {
    let apiData = await getTrainsJSONData();

    let trainList = new Array(apiData.features.length);

    for(let i = 0; i < apiData.features.length; i++) {
        let train = apiData.features[i].properties;

        let lastStationReport = null;
        let nextStationReport = null;
        let lastStationIndex = -1;

        for(let stationNumber = 1; stationNumber <= 20; stationNumber++) {
            let currentStation = train["Station"+stationNumber];
            if(currentStation == null) break;
            currentStation = JSON.parse(currentStation);

            if(currentStation.postdep == null) {
                lastStationIndex = stationNumber - 2;
                nextStationReport = currentStation;
                break;
            }
            lastStationReport = currentStation;
        }

        let stations = [];
        for(let stationNum = 1; stationNum <= 40; stationNum++) {
            let currentStation = train["Station"+stationNum];
            currentStation = JSON.parse(currentStation);
            if(currentStation == null) break;

            let station = new Station();
            station.stationCode = currentStation.code;
            station.hasArrived = currentStation.postarr != null;
            station.hasDeparted = currentStation.postdep != null;
            station.arrivalTime = currentStation.postarr;
            station.departureTime = currentStation.postdep;
            stations.push(station);
        }

        if(lastStationReport == null) {
            lastStationReport = nextStationReport
        }


        const tempTrain = new Train()
        tempTrain.number = train.TrainNum;
        tempTrain.routeName = train.RouteName
        tempTrain.speed = train.Velocity;
        tempTrain.heading = train.Heading;
        tempTrain.from = train.OrigCode;
        tempTrain.to = train.DestCode;
        tempTrain.scheduledDeparture = train.OrigSchDep;
        tempTrain.lastUpdate = train.updated_at;
        tempTrain.punctuality = lastStationReport.postcmnt;
        tempTrain.lastVisitedStation = lastStationIndex;
        tempTrain.state = train.TrainState;
        tempTrain.stations = stations;

        trainList[i] = tempTrain;
    }

    return trainList;
}

module.exports = {
    Station,
    Train,
    APIInstance
}

getTrainsJSONData().then(data => {
    console.log(data.features[0]);
});

const trainData = new APIInstance()
trainData.onUpdated = function () {
    for(let train of trainData.trains) {
        console.log(train.toString());
    }
    for(let route of trainData.routes) {
        console.log(route);
    }
}
trainData.update()<|MERGE_RESOLUTION|>--- conflicted
+++ resolved
@@ -65,21 +65,13 @@
     this.lastUpdate = null;
     this.trains = null;
     this.routes = null;
-<<<<<<< HEAD
-=======
     this.stations = null;
->>>>>>> 6710ab34
 
     /**
      * user-defined function gets called when dataset is updated
      */
     this.onUpdated = function(){};
     this.update = function() {
-<<<<<<< HEAD
-        getRoutesJSONData().then(data => {
-            this.routes = data;
-        })
-=======
         if(this.routes === null) {
             getRoutesJSONData().then(data => {
                 this.routes = data;
@@ -90,7 +82,6 @@
                 this.stations = data;
             })
         }
->>>>>>> 6710ab34
         getTrainList().then(data => {
             this.trains = data;
             this.lastUpdate = Date.now();
@@ -101,19 +92,12 @@
 
 
 async function getTrainsJSONData() {
-<<<<<<< HEAD
-    return fetch("https://amtrak-proxy.nick-rehac.workers.dev/getTrains").then(
-=======
     return fetch(API_HOST + "/getTrains").then(
->>>>>>> 6710ab34
         res => res.json()
     )
 }
 
 async function getRoutesJSONData() {
-<<<<<<< HEAD
-    return fetch("https://amtrak-proxy.nick-rehac.workers.dev/getRoutes").then(
-=======
     return fetch(API_HOST + "/getRoutes").then(
         res => res.json()
     )
@@ -121,7 +105,6 @@
 
 async function getStationsJSONData() {
     return fetch(API_HOST + "/getStations").then(
->>>>>>> 6710ab34
         res => res.json()
     )
 }
