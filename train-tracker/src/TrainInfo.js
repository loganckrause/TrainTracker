--- conflicted
+++ resolved
@@ -37,13 +37,8 @@
             <h3 className='direction'>To: {train.to}</h3>
             <div className={punctualityClassName} >{punctualityToDisplay}</div>
             <div>Last updated: {train.lastUpdate}</div>
-<<<<<<< HEAD
             <div>{favorited}</div>
-            <table>
-=======
-            <div onClick={setToFavorites} className='form-button' style={{background:backColor}}>Favorite<MdFavoriteBorder/></div>
             <table className="train-table">
->>>>>>> fbc87aa1
                 <thead><tr><th>Station</th><th>Arrived</th><th>Departed</th></tr></thead>
                 <tbody>{renderedStops}</tbody>
             </table>
