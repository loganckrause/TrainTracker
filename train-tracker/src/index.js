--- conflicted
+++ resolved
@@ -2,13 +2,17 @@
 import ReactDOM from 'react-dom/client';
 import './styles/index.css';
 import App from './App';
+import Amtrak, { Train } from './AmtrakAPI'
+import Map from './Map';
+import TrainList from './TrainList';
 
 const root = ReactDOM.createRoot(document.getElementById('root'));
 root.render(
   <React.StrictMode>
     <App/>
+    <Map/>
+    <TrainList/>
   </React.StrictMode>
-<<<<<<< HEAD
 );
 
 
@@ -22,7 +26,4 @@
         console.log(route.toString());
     }
 }
-trainData.update()
-=======
-);
->>>>>>> 6f7649ca
+trainData.update()